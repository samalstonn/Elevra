"use client";

import Link from "next/link";
import { Card, CardContent } from "../components/Card";
import Image from "next/image";
import { Candidate } from "../data/test_data";
import { motion } from "framer-motion";
<<<<<<< HEAD
import CheckoutButton from "@/components/DonateButton";
=======
import { Button } from "../components/ui/button";
import { FaDonate } from "react-icons/fa";
>>>>>>> 5cf4e9e7

interface CandidateSectionProps {
    candidates: Candidate[];
    election: string;
}

const containerVariants = {
    hidden: { opacity: 0 },
    visible: { opacity: 1 },
};

const cardVariants = {
    hidden: { opacity: 0, y: 10 },
    visible: { opacity: 1, y: 0 },
};

export default function CandidateSection({ candidates, election }: CandidateSectionProps) {
    // Generate campaigns from candidate test data using the 'election' field
    const campaignNames = Array.from(new Set(candidates.map((candidate) => candidate.election)));
    const positionDescriptions: Record<string, string> = {
        "Town Supervisor (Dryden Town)": "Oversees town operations, manages budgets, and represents Dryden Town residents.",
        "Village Mayor (Dryden Village)": "Manages village operations, budgets, and represents Dryden Village residents.",
        "State Senate Race": "Focuses on state-level legislation, working on education and local economic development.",
        "Local Mayor Campaign": "Dedicated to improving community services, local infrastructure, and public safety.",
        "Presidential Election": "Addresses national issues including the economy, healthcare, and international relations.",
        // Add more mappings as needed
    };
    const campaigns = campaignNames.map((election, _) => ({
        id: election,
        title: election,
        description:
            positionDescriptions[election] ||
            `Campaign for ${election} elections. Learn more about each candidate's vision.`,
        startDate: election.includes("Dryden") ? "2025-03-18" : "2025-04-21",
        active: true, // For demo purposes: even-index campaigns are active
    }));

    return (
        <motion.div
            className="max-w-6xl mx-auto"
            initial="hidden"
            animate="visible"
            variants={containerVariants}
        >
            <h2 className="text-3xl font-semibold text-gray-900 mb-4 transition-colors">
                {election}
            </h2>

            {/* Campaign Cards Section */}
            <div className="mb-2 md:mb-6">
                <div className="grid grid-cols-1 gap-4">
                    {campaigns.map((campaign) => (
                        <Card key={campaign.id} className="bg-transparent">
                            <CardContent>
                                <p className="text-sm text-gray-800">{campaign.description}</p>
                                <p className="text-sm text-gray-800 mt-2">
                                    <strong>Positions:</strong> 2
                                </p>
                                <p className="text-sm text-gray-800 mt-2">
                                    <strong>Election Date:</strong> {new Date(campaign.startDate).toLocaleDateString("en-US", {
                                        year: "numeric",
                                        month: "long",
                                        day: "numeric",
                                    })}
                                </p>
                                <p className="mt-2 text-sm font-medium text-gray-800">
                                    <strong>Status:</strong> <span className={campaign.active ? "text-green-600" : "text-red-600"}>
                                        {campaign.active ? "Active" : "Inactive"}
                                    </span>
                                </p>
                            </CardContent>
                        </Card>
                    ))}
                </div>
            </div>

            {/* Responsive Layout for Candidate Cards */}
            <motion.div className="flex flex-nowrap gap-2 overflow-x-auto md:grid md:grid-cols-3 sm:gap-2 md:flex-wrap md:overflow-visible justify-start">
                {candidates.map((candidate, index) => (
                    <motion.div key={index} variants={cardVariants} className="flex-shrink-0">
                        <Link href={`/candidate/${candidate.name.replace(/\s+/g, "-").toLowerCase()}`}>
                            <motion.div
                                whileHover={{ scale: 1.05 }}
                                transition={{ duration: 0.2, ease: "easeOut" }}
                            >
                                <Card className="group transition-all rounded-lg cursor-pointer h-[315px] w-[350px] flex flex-col relative">
                                    <CardContent className="flex flex-col items-start sm:items-center gap-2">
                                        <Image
                                            src={candidate.photo || "/default-profile.png"}
                                            alt={`${candidate.name}'s photo`}
                                            width={64}
                                            height={64}
                                            className="h-20 w-20 rounded-full object-cover shadow-md"
                                        />
                                        <h2 className="text-xl font-semibold text-gray-900 mt-2 text-center sm:text-left line-clamp-2">
                                            {candidate.name}
                                        </h2>
                                        <p className="w-[85%] text-gray-800 text-sm text-center sm:text-left">{candidate.position}</p>
                                        <p
                                            className={`w-[65%] text-gray-500 text-xs ${
                                                candidate.position.length > 37 ? "line-clamp-3" : "line-clamp-4"
                                            }`}
                                            style={{ display: '-webkit-box', WebkitBoxOrient: 'vertical' }}
                                        >
                                            {candidate.bio}
                                        </p>

                                        {/* Donate Button */}
<<<<<<< HEAD
                                        <motion.div
                                            className="absolute bottom-2 left-1/2 transform -translate-x-1/2"
                                            onClick={(event) => {
                                                event.stopPropagation();
                                                event.preventDefault();
                                            }}
                                        >
                                            <CheckoutButton cartItems={[
                                                {
                                                    name: `Donation to ${candidate.name}'s Campaign`,
                                                    price: 10, // Price in USD
                                                    quantity: 1,
                                                },
                                            ]}/>
=======
                                        <motion.div className="absolute bottom-0" 
                                                whileHover={{ scale: 1.02 }}
                                                transition={{ duration: 0.2, ease: "easeOut" }}>
                                            <Button variant="green" size="lg" onClick={() => { /* placeholder function */ }} className="flex items-center gap-2">
                                                <FaDonate />
                                                <span>Donate</span>
                                            </Button>
>>>>>>> 5cf4e9e7
                                        </motion.div>
                                    </CardContent>
                                </Card>
                            </motion.div>
                        </Link>
                    </motion.div>
                ))}
            </motion.div>
        </motion.div>
    );
}<|MERGE_RESOLUTION|>--- conflicted
+++ resolved
@@ -5,12 +5,8 @@
 import Image from "next/image";
 import { Candidate } from "../data/test_data";
 import { motion } from "framer-motion";
-<<<<<<< HEAD
-import CheckoutButton from "@/components/DonateButton";
-=======
-import { Button } from "../components/ui/button";
 import { FaDonate } from "react-icons/fa";
->>>>>>> 5cf4e9e7
+import { Button } from "./ui/button";
 
 interface CandidateSectionProps {
     candidates: Candidate[];
@@ -119,22 +115,6 @@
                                         </p>
 
                                         {/* Donate Button */}
-<<<<<<< HEAD
-                                        <motion.div
-                                            className="absolute bottom-2 left-1/2 transform -translate-x-1/2"
-                                            onClick={(event) => {
-                                                event.stopPropagation();
-                                                event.preventDefault();
-                                            }}
-                                        >
-                                            <CheckoutButton cartItems={[
-                                                {
-                                                    name: `Donation to ${candidate.name}'s Campaign`,
-                                                    price: 10, // Price in USD
-                                                    quantity: 1,
-                                                },
-                                            ]}/>
-=======
                                         <motion.div className="absolute bottom-0" 
                                                 whileHover={{ scale: 1.02 }}
                                                 transition={{ duration: 0.2, ease: "easeOut" }}>
@@ -142,7 +122,6 @@
                                                 <FaDonate />
                                                 <span>Donate</span>
                                             </Button>
->>>>>>> 5cf4e9e7
                                         </motion.div>
                                     </CardContent>
                                 </Card>
