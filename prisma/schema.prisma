--- conflicted
+++ resolved
@@ -279,7 +279,6 @@
   @@unique([candidateId, electionId, order])
 }
 
-<<<<<<< HEAD
 model SpreadsheetUpload {
   id                String                  @id @default(cuid())
   status            SpreadsheetUploadStatus @default(QUEUED)
@@ -409,7 +408,8 @@
 
   @@index([uploadId])
   @@index([type])
-=======
+}
+
 model Document {
   id            String       @id @default(cuid())
   contentJson   Json
@@ -447,7 +447,6 @@
 
   @@index([email], map: "EmailUnsubscribe_email_idx")
   @@unique([email, scope], map: "EmailUnsubscribe_email_scope_key")
->>>>>>> 36ee6c85
 }
 
 enum ElectionType {
