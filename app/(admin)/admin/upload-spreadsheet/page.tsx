"use client";

import { useCallback, useEffect, useMemo, useRef, useState } from "react";
import { usePageTitle } from "@/lib/usePageTitle";
import {
  type Row,
  type InsertResultItem,
  buildAndDownloadResultSheet,
} from "@/election-source/build-spreadsheet";
import { normalizeHeader, validateEmails } from "@/election-source/helpers";

const REQUIRED_HEADERS = [
  "municipality",
  "state",
  "firstName",
  "lastName",
  "position",
  "year",
  "email",
] as const;

export default function UploadSpreadsheetPage() {
  usePageTitle("Admin – Upload Spreadsheet");
  const [status, setStatus] = useState<string>("");
  const [error, setError] = useState<string>("");
  const [parsedRows, setParsedRows] = useState<Row[]>([]);
  const [emailValidation, setEmailValidation] = useState<{
    ok: boolean;
    errors: string[];
  }>({ ok: true, errors: [] });
  const [geminiOutput, setGeminiOutput] = useState<string>("");
  const [structuredOutput, setStructuredOutput] = useState<string>("");
  const [forceHidden, setForceHidden] = useState<boolean>(false);
  // Badge state sourced from server status so only one env is needed
  const [mockMode, setMockMode] = useState(false);
  const [modelName, setModelName] = useState<string>("");
  // Collapsible sections (start collapsed)
  const [showGeminiOutput, setShowGeminiOutput] = useState(false);
  const [showStructuredOutput, setShowStructuredOutput] = useState(false);
  const [showInsertResult, setShowInsertResult] = useState(false);
  const [rawRows, setRawRows] = useState<Array<Record<string, unknown>>>([]);
  const [, setOriginalExt] = useState<string>(""); // reserved for future format-specific export
  // Load Gemini status on mount
  useEffect(() => {
    let alive = true;
    (async () => {
      try {
        const res = await fetch("/api/gemini/status", { cache: "no-store" });
        if (!res.ok) return;
        const data: { geminiEnabled?: boolean; model?: string } | null =
          await res.json().catch(() => null);
        if (data && alive) {
          setMockMode(!Boolean(data.geminiEnabled));
          setModelName(data.model || "");
        }
      } catch {
        // ignore
      }
    })();
    return () => {
      alive = false;
    };
  }, []);
  const [insertResult, setInsertResult] = useState<string>("");
  const [goingLive, setGoingLive] = useState(false);
  type StepStatus = "pending" | "in_progress" | "completed" | "error";
<<<<<<< HEAD
  type Step = {
    key: string;
    label: string;
    status: StepStatus;
    detail?: string;
  };
=======
  type Step = { key: string; label: string; status: StepStatus; detail?: string };
>>>>>>> 8258d65b
  const [goLiveSteps, setGoLiveSteps] = useState<Step[]>([]);
  const [goLiveLog, setGoLiveLog] = useState<
    { ts: number; level: "info" | "success" | "error"; message: string }[]
  >([]);

<<<<<<< HEAD
  // Simple confirmation toast state for fallback model warnings
  const [confirmPrompt, setConfirmPrompt] = useState<{
    visible: boolean;
    message: string;
  }>({ visible: false, message: "" });
  const confirmResolveRef = useRef<((v: boolean) => void) | null>(null);
  function askConfirmation(message: string): Promise<boolean> {
    return new Promise((resolve) => {
      confirmResolveRef.current = resolve;
      setConfirmPrompt({ visible: true, message });
    });
  }
  function confirmYes() {
    confirmResolveRef.current?.(true);
    confirmResolveRef.current = null;
    setConfirmPrompt({ visible: false, message: "" });
  }
  function confirmNo() {
    confirmResolveRef.current?.(false);
    confirmResolveRef.current = null;
    setConfirmPrompt({ visible: false, message: "" });
  }

  async function goLive() {
    if (!parsedRows.length) {
      setError("Please upload a spreadsheet first.");
      return;
    }
    const groups = groupRowsByMunicipality(parsedRows);
    if (!groups.length) {
      setError("No valid municipality groups found.");
      return;
    }
    setGoingLive(true);
    setError("");
    setInsertResult("");
    resetGoLiveProgress();
    const aggregatedElections: unknown[] = [];
    const aggregatedResults: InsertResultItem[] = [];

    try {
      updateStep(
        "process",
        "in_progress",
        `Found ${groups.length} group${
          groups.length === 1 ? "" : "s"
        }. Starting…`
      );
      logProgress(`Processing ${groups.length} group(s) sequentially…`);

      for (let i = 0; i < groups.length; i++) {
        const g = groups[i];
        const label = `${g.municipality || "(unknown)"}${
          g.state ? ", " + g.state : ""
        } (${g.rows.length} rows) [${i + 1}/${groups.length}]`;
        updateStep("process", "in_progress", `Current: ${label}`);
        logProgress(`Analyze → Structure → Insert: ${label}`);

        // 1) Analyze with Gemini for this group
        const analyzeRes = await fetch("/api/gemini/analyze", {
          method: "POST",
          headers: { "Content-Type": "application/json" },
          body: JSON.stringify({ rows: g.rows }),
        });
        if (!analyzeRes.ok || !analyzeRes.body) {
          const txt = await analyzeRes.text().catch(() => "");
          updateStep(
            "process",
            "error",
            `Analyze failed (${analyzeRes.status}) ${txt || ""}`
          );
          logProgress(
            `Analyze failed (${analyzeRes.status}) ${txt || ""}`,
            "error"
          );
          throw new Error(
            txt || `Gemini analyze failed (${analyzeRes.status})`
          );
        }
        const isMock = analyzeRes.headers.get("x-gemini-mock") === "1";
        const model = analyzeRes.headers.get("x-gemini-model") || "";
        setMockMode(isMock);
        setModelName(model);

        // Detect fallback usage and ask for confirmation
        const fallbackHeader = analyzeRes.headers.get("x-gemini-fallback");
        if (fallbackHeader) {
          const warnMsg = `WARNING: Using ${
            model || "fallback model"
          } as fallback model. Continue?`;
          logProgress(warnMsg, "error");
          const proceed = await askConfirmation(warnMsg);
          if (!proceed) {
            updateStep(
              "process",
              "error",
              "User canceled due to fallback model"
            );
            logProgress("Aborted by user on fallback warning", "error");
            throw new Error("Aborted due to fallback model");
          }
          logProgress("User confirmed fallback model continuation");
        }
        const aReader = analyzeRes.body.getReader();
        const aDecoder = new TextDecoder();
        let analysisText = "";
        while (true) {
          const { done, value } = await aReader.read();
          if (done) break;
          analysisText += aDecoder.decode(value, { stream: true });
        }
        setGeminiOutput(analysisText);

        // 2) Structure for this group
        const structRes = await fetch("/api/gemini/structure", {
          method: "POST",
          headers: { "Content-Type": "application/json" },
          body: JSON.stringify({
            previousOutput: analysisText,
            originalRows: g.rows,
          }),
        });
        if (!structRes.ok || !structRes.body) {
          const txt = await structRes.text().catch(() => "");
          updateStep(
            "process",
            "error",
            `Structure failed (${structRes.status}) ${txt || ""}`
          );
          logProgress(
            `Structure failed (${structRes.status}) ${txt || ""}`,
            "error"
          );
          throw new Error(
            txt || `Gemini structure failed (${structRes.status})`
          );
        }
        const sReader = structRes.body.getReader();
        const sDecoder = new TextDecoder();
        let sBuf = "";
        while (true) {
          const { done, value } = await sReader.read();
          if (done) break;
          sBuf += sDecoder.decode(value, { stream: true });
        }
        const elections = extractElectionsFromJson(sBuf);
        const structuredForGroup: { elections: unknown[] } = { elections };
        setStructuredOutput(JSON.stringify(structuredForGroup, null, 2));

        // 3) Insert only this group's elections into DB
        const insertRes = await fetch("/api/admin/seed-structured", {
          method: "POST",
          headers: { "Content-Type": "application/json" },
          body: JSON.stringify({
            structured: JSON.stringify(structuredForGroup),
            hidden: forceHidden,
          }),
        });
        const insertText = await insertRes.text();
        if (!insertRes.ok) {
          updateStep(
            "process",
            "error",
            `Insert failed (${insertRes.status}) ${insertText || ""}`
          );
          logProgress(
            `Insert failed (${insertRes.status}) ${insertText || ""}`,
            "error"
          );
          throw new Error(insertText || `Insert failed (${insertRes.status})`);
        }
        let insertObj: { results?: InsertResultItem[] } | null = null;
        try {
          insertObj = JSON.parse(insertText) as {
            results?: InsertResultItem[];
          };
        } catch {
          insertObj = null;
        }
        if (Array.isArray(structuredForGroup.elections)) {
          aggregatedElections.push(...structuredForGroup.elections);
        }
        if (insertObj?.results) {
          aggregatedResults.push(...insertObj.results);
        }
        const addedCandidates = (insertObj?.results || [])
          .map((r: InsertResultItem) => (r.candidateSlugs || []).length)
          .reduce((a: number, b: number) => a + b, 0);
        logProgress(
          `Group inserted: ${
            (insertObj?.results || []).length
          } elections, ${addedCandidates} candidates`,
          "success"
        );
      }
=======
  function resetGoLiveProgress() {
    setGoLiveSteps([
      { key: "analyze", label: "Analyze with Gemini", status: "pending" },
      { key: "structure", label: "Build structured output", status: "pending" },
      { key: "insert", label: "Insert data into DB", status: "pending" },
      { key: "post", label: "Build result sheet", status: "pending" },
    ]);
    setGoLiveLog([]);
  }

  function updateStep(key: string, status: StepStatus, detail?: string) {
    setGoLiveSteps((prev) =>
      prev.map((s) => (s.key === key ? { ...s, status, detail } : s))
    );
  }

  function logProgress(
    message: string,
    level: "info" | "success" | "error" = "info"
  ) {
    setGoLiveLog((prev) => [...prev, { ts: Date.now(), level, message }]);
  }
>>>>>>> 8258d65b

      // All groups complete, aggregate and finalize
      const aggregatedStructured = { elections: aggregatedElections };
      const aggregatedInsert: { results: InsertResultItem[] } = {
        results: aggregatedResults,
      };
      setStructuredOutput(JSON.stringify(aggregatedStructured, null, 2));
      setInsertResult(JSON.stringify(aggregatedInsert, null, 2));
      updateStep(
        "process",
        "completed",
        `Processed ${groups.length} group${groups.length === 1 ? "" : "s"}`
      );

      updateStep("post", "in_progress");
      logProgress("Building and downloading result sheet…");
      await buildAndDownloadResultSheet(
        aggregatedInsert,
        JSON.stringify(aggregatedStructured),
        rawRows,
        parsedRows
      );
      updateStep("post", "completed");
      logProgress("Go Live completed successfully", "success");
    } catch (e) {
      console.error(e);
      setError(e instanceof Error ? e.message : "Go Live failed");
      logProgress(e instanceof Error ? e.message : "Go Live failed", "error");
    } finally {
      setGoingLive(false);
    }
  }

  function resetGoLiveProgress() {
    setGoLiveSteps([
      {
        key: "process",
        label: "Process groups (analyze → structure → insert)",
        status: "pending",
      },
      { key: "post", label: "Build result sheet", status: "pending" },
    ]);
    setGoLiveLog([]);
  }

  function updateStep(key: string, status: StepStatus, detail?: string) {
    setGoLiveSteps((prev) =>
      prev.map((s) => (s.key === key ? { ...s, status, detail } : s))
    );
  }

  function logProgress(
    message: string,
    level: "info" | "success" | "error" = "info"
  ) {
    setGoLiveLog((prev) => [...prev, { ts: Date.now(), level, message }]);
  }

  function mapHeaders<T extends Record<string, unknown>>(obj: T): Row {
    const mapped: Row = {
      municipality: "",
      state: "",
      firstName: "",
      lastName: "",
      position: "",
      year: "",
      email: "",
    };
    for (const key of Object.keys(obj)) {
      const norm = normalizeHeader(key);
      const val = (obj as Record<string, unknown>)[key];
      const asStr = (v: unknown): string =>
        typeof v === "string" ? v : typeof v === "number" ? String(v) : "";
      // Try to map common variations to our required names
      switch (norm) {
        case "municipality":
          mapped.municipality = asStr(val);
          break;
        case "state":
          mapped.state = asStr(val);
          break;
        case "firstName":
        case "firstname":
        case "first":
          mapped.firstName = asStr(val);
          break;
        case "lastName":
        case "lastname":
        case "last":
          mapped.lastName = asStr(val);
          break;
        case "position":
          mapped.position = asStr(val);
          break;
        case "year":
          if (typeof val === "number" || typeof val === "string")
            mapped.year = val;
          break;
        case "email":
        case "Email":
          mapped.email = asStr(val);
          break;
        default:
          break;
      }
    }
    return mapped;
  }

  function hasRequiredHeaders(sample: Row): boolean {
    return REQUIRED_HEADERS.every((h) => sample[h as keyof Row] !== undefined);
  }

  // --- Grouping utilities ---
  const normalizeMunicipalityKey = useCallback((r: Row): string => {
    const city = (r.municipality || "").trim().toLowerCase();
    const state = (r.state || "").trim().toLowerCase();
    return `${city}|${state}`;
  }, []);

  // --- Helpers for parsing structured JSON safely ---
  type ElectionsEnvelope = { elections: unknown[] };
  function hasElectionsArray(v: unknown): v is ElectionsEnvelope {
    if (typeof v !== "object" || v === null) return false;
    if (!("elections" in v)) return false;
    const e = (v as { elections: unknown }).elections;
    return Array.isArray(e);
  }
  function extractElectionsFromJson(text: string): unknown[] {
    try {
      const parsed: unknown = JSON.parse(text);
      if (hasElectionsArray(parsed)) return parsed.elections;
      if (Array.isArray(parsed)) return parsed as unknown[];
      return [];
    } catch {
      return [];
    }
  }

  const groupRowsByMunicipality = useCallback(
    (
      rows: Row[]
    ): Array<{
      key: string;
      municipality: string;
      state: string;
      rows: Row[];
    }> => {
      const map = new Map<
        string,
        { key: string; municipality: string; state: string; rows: Row[] }
      >();
      for (const r of rows) {
        const key = normalizeMunicipalityKey(r);
        if (!map.has(key)) {
          map.set(key, {
            key,
            municipality: (r.municipality || "").trim(),
            state: (r.state || "").trim(),
            rows: [],
          });
        }
        map.get(key)!.rows.push(r);
      }
      return Array.from(map.values()).sort((a, b) => {
        const s = (a.state || "").localeCompare(b.state || "");
        if (s !== 0) return s;
        return (a.municipality || "").localeCompare(b.municipality || "");
      });
    },
    [normalizeMunicipalityKey]
  );

  async function handleFile(file: File) {
    setError("");
    setStatus("Parsing file…");
    try {
      const ext = file.name.split(".").pop()?.toLowerCase();
      if (ext === "csv") {
        const text = await file.text();
        const Papa = (await import("papaparse")).default;
        const parsed = Papa.parse(text, {
          header: true,
          skipEmptyLines: true,
          transformHeader: (h: string) => h.trim(),
        });
        if (parsed.errors?.length) {
          console.warn("CSV parse warnings:", parsed.errors);
        }
        const rows = (parsed.data as Record<string, unknown>[]) || [];
        setRawRows(rows);
        setOriginalExt("csv");
        await processRows(rows, file.name);
      } else if (ext === "xlsx" || ext === "xls") {
        const XLSX = await import("xlsx");
        const buf = await file.arrayBuffer();
        const wb = XLSX.read(buf, { type: "array" });
        const sheetName = wb.SheetNames[0];
        const sheet = wb.Sheets[sheetName];
        const rows = XLSX.utils.sheet_to_json<Record<string, unknown>>(sheet, {
          defval: "",
        });
        setRawRows(rows);
        setOriginalExt(ext);
        await processRows(rows, file.name);
      } else {
        setError("Unsupported file type. Please upload a CSV or Excel file.");
        setStatus("");
      }
    } catch (e: unknown) {
      console.error(e);
      setError("Failed to parse file. See console for details.");
      setStatus("");
    }
  }

  async function processRows(
    rows: Array<Record<string, unknown>>,
    fileName: string
  ) {
    const mapped = rows.map(mapHeaders).filter((r) => Object.keys(r).length);
    if (!mapped.length) {
      setError("No rows found in the file.");
      setStatus("");
      return;
    }
    if (!hasRequiredHeaders(mapped[0])) {
      setError(
        "Missing required headers. Expected: municipality, state, firstName, lastName, position, year, email"
      );
      setStatus("");
      // Still log what we have for debugging
    }

    // Validate candidate emails immediately on upload
    const emailCheck = validateEmails(mapped);
    setEmailValidation(emailCheck);
    if (!emailCheck.ok) {
      setError(
        `Email validation failed: ${emailCheck.errors.length} issue(s) found.`
      );
<<<<<<< HEAD
    }
=======
    } finally {
      setSendingStructured(false);
    }
  }

  // Production one-click flow
  async function goLive() {
    if (!parsedRows.length) {
      setError("Please upload a spreadsheet first.");
      return;
    }
    setGoingLive(true);
    setError("");
    setInsertResult("");
    resetGoLiveProgress();
    try {
      // 1) Analyze with Gemini
      updateStep("analyze", "in_progress");
      logProgress("Starting Gemini analysis…");
      const analyzeRes = await fetch("/api/gemini/analyze", {
        method: "POST",
        headers: { "Content-Type": "application/json" },
        body: JSON.stringify({ rows: parsedRows }),
      });
      if (!analyzeRes.ok || !analyzeRes.body) {
        const txt = await analyzeRes.text().catch(() => "");
        updateStep("analyze", "error", txt);
        logProgress(
          `Gemini analyze failed (${analyzeRes.status}) ${txt || ""}`,
          "error"
        );
        throw new Error(txt || `Gemini request failed (${analyzeRes.status})`);
      }
      const isMock = analyzeRes.headers.get("x-gemini-mock") === "1";
      const model = analyzeRes.headers.get("x-gemini-model") || "";
      setMockMode(isMock);
      setModelName(model);
      {
        const reader = analyzeRes.body.getReader();
        const decoder = new TextDecoder();
        let buf = "";
        while (true) {
          const { done, value } = await reader.read();
          if (done) break;
          buf += decoder.decode(value, { stream: true });
          if (buf.length % 5000 < 100) logProgress("…receiving analysis chunks");
        }
        const analysisText = buf;
        setGeminiOutput(analysisText);
        updateStep("analyze", "completed");
        logProgress("Gemini analysis complete", "success");
        // 2) Run structured output using the fresh local analysis text (avoid stale state)
        let structured = "";
        updateStep("structure", "in_progress");
        logProgress("Building structured output…");
        const structRes = await fetch("/api/gemini/structure", {
          method: "POST",
          headers: { "Content-Type": "application/json" },
          body: JSON.stringify({
            previousOutput: analysisText,
            originalRows: parsedRows,
          }),
        });
        if (!structRes.ok || !structRes.body) {
          const txt = await structRes.text().catch(() => "");
          updateStep("structure", "error", txt);
          logProgress(
            `Structured output failed (${structRes.status}) ${txt || ""}`,
            "error"
          );
          throw new Error(
            txt || `Gemini structured request failed (${structRes.status})`
          );
        }
        const sReader = structRes.body.getReader();
        const sDecoder = new TextDecoder();
        let sBuf = "";
        while (true) {
          const { done, value } = await sReader.read();
          if (done) break;
          sBuf += sDecoder.decode(value, { stream: true });
        }
        try {
          const obj = JSON.parse(sBuf);
          structured = JSON.stringify(obj, null, 2);
        } catch {
          structured = sBuf;
        }
        setStructuredOutput(structured);
        updateStep("structure", "completed");
        logProgress("Structured output ready", "success");

        // 3) Insert into DB
        updateStep("insert", "in_progress");
        logProgress("Inserting records into database…");
        const insertRes = await fetch("/api/admin/seed-structured", {
          method: "POST",
          headers: { "Content-Type": "application/json" },
          body: JSON.stringify({ structured }),
        });
        const text = await insertRes.text();
        if (!insertRes.ok) {
          updateStep("insert", "error", text);
          logProgress(
            `Insert failed (${insertRes.status}) ${text || ""}`,
            "error"
          );
          throw new Error(text || `Insert failed (${insertRes.status})`);
        }
        updateStep("insert", "completed");
        try {
          const obj = JSON.parse(text) as {
            results?: Array<{
              candidateSlugs?: string[];
              city?: string;
              state?: string;
              electionId?: number;
              [k: string]: unknown;
            }>;
            [k: string]: unknown;
          };
          const base =
            typeof window !== "undefined"
              ? window.location.origin
              : "http://localhost:3000";
          if (obj?.results) {
            for (const r of obj.results) {
              r.candidateUrls = (r.candidateSlugs || []).map(
                (s: string) => `${base}/candidate/${s}`
              );
              if (r.city && r.state && r.electionId) {
                r.electionResultsUrl = `${base}/results?city=${encodeURIComponent(
                  r.city as string
                )}&state=${encodeURIComponent(r.state as string)}&electionID=${
                  r.electionId as number
                }`;
              }
            }
            const totalCandidates = obj.results
              .map((r) => (r.candidateSlugs || []).length)
              .reduce((a, b) => a + b, 0);
            logProgress(
              `DB insert complete: ${obj.results.length} elections, ${totalCandidates} candidates`,
              "success"
            );
          }
          setInsertResult(JSON.stringify(obj, null, 2));
          updateStep("post", "in_progress");
          logProgress("Building and downloading result sheet…");
          await buildAndDownloadResultSheet(obj, structured);
          updateStep("post", "completed");
          logProgress("Go Live completed successfully", "success");
        } catch {
          setInsertResult(text);
        }
        return; // early return since we've completed the rest of the flow
      }
  } catch (e) {
    console.error(e);
    setError(e instanceof Error ? e.message : "Go Live failed");
    logProgress(e instanceof Error ? e.message : "Go Live failed", "error");
  } finally {
    setGoingLive(false);
  }
  }

  // --- Dry-run DB plan builder ---
  type StructuredCandidate = {
    name: string;
    currentRole?: string | null;
    party?: string | null;
    image_url?: string | null;
    linkedin_url?: string | null;
    campaign_website_url?: string | null;
    bio?: string | null;
    key_policies?: string[] | null;
    home_city?: string | null;
    hometown_state?: string | null;
    additional_notes?: string | null;
    sources?: string[] | null;
    email?: string | null;
  };
  type StructuredElection = {
    election: {
      title: string;
      type: "LOCAL" | "UNIVERSITY" | "STATE";
      date: string; // MM/DD/YYYY
      city: string;
      state: string;
      number_of_seats?: string | null;
      description: string;
    };
    candidates: StructuredCandidate[];
  };

  // Types for the dry-run plan preview/export
  type ElectionCreatePlan = {
    position: string;
    date: string | null;
    city: string;
    state: string;
    description: string;
    positions: number;
    type: "LOCAL" | "UNIVERSITY" | "STATE";
  };
  type CandidateUpsertPlan = {
    slugDraft: string;
    upsert: {
      where: { slug: string };
      update: {
        currentRole: string | null;
        website: string | null;
        linkedin: string | null;
        bio: string;
        currentCity: string | null;
        currentState: string | null;
        status: "APPROVED";
        verified: boolean;
      };
      create: {
        name: string;
        slug: string;
        currentRole: string | null;
        website: string | null;
        linkedin: string | null;
        bio: string;
        currentCity: string | null;
        currentState: string | null;
        status: "APPROVED";
        verified: boolean;
        email: string | null;
      };
    };
    electionLinkCreate: {
      party: string;
      policies: string[];
      sources: string[];
      additionalNotes: string | null;
    };
  };

  function slugify(name: string): string {
    return name
      .toLowerCase()
      .replace(/[^\w\s]/g, " ")
      .replace(/\s+/g, "-")
      .trim();
  }
  // Read a value from a raw row by matching any header variant (case/spacing-insensitive)
  function getRawValue(
    raw: Record<string, unknown>,
    variants: string[]
  ): string {
    const want = new Set(variants.map((v) => normalizeHeader(v)));
    for (const k of Object.keys(raw)) {
      if (want.has(normalizeHeader(k))) {
        const v = raw[k];
        if (typeof v === "string") return v;
        if (typeof v === "number") return String(v);
      }
    }
    return "";
  }
  function ensureUniqueSlugs(names: string[]): string[] {
    const result: string[] = [];
    const used = new Map<string, number>();
    for (const n of names) {
      const base = slugify(n || "");
      const count = used.get(base) ?? 0;
      if (count === 0) {
        result.push(base);
        used.set(base, 1);
      } else {
        const next = `${base}-${count + 1}`;
        result.push(next);
        used.set(base, count + 1);
      }
    }
    return result;
  }
  function parseDateMMDDYYYY(s: string): string | null {
    const m = /^(\d{1,2})\/(\d{1,2})\/(\d{4})$/.exec(s?.trim?.() || "");
    if (!m) return null;
    const mm = m[1].padStart(2, "0");
    const dd = m[2].padStart(2, "0");
    const yyyy = m[3];
    return `${yyyy}-${mm}-${dd}`; // ISO-like date string
  }
  function parseSeats(s?: string | null): number | null {
    if (!s) return null;
    const m = /\d+/.exec(s);
    return m ? parseInt(m[0], 10) : null;
  }

  async function buildDbDryRun() {
    setDbPlan("");
    setError("");
    try {
      const data = JSON.parse(structuredOutput || "null");
      if (!data || !Array.isArray(data.elections)) {
        throw new Error("Structured output is missing 'elections' array");
      }
      const plan: {
        elections: Array<{
          electionCreate: ElectionCreatePlan;
          candidates: CandidateUpsertPlan[];
        }>;
      } = {
        elections: [],
      };
      for (const item of data.elections as StructuredElection[]) {
        const e = item.election;
        const dateISO = parseDateMMDDYYYY(e.date);
        const seats = parseSeats(e.number_of_seats ?? undefined);
        const electionCreate = {
          // mirrors body for POST /api/submit/election used in seed.ts
          position: e.title,
          date: dateISO, // would convert to Date on server
          city: e.city,
          state: e.state,
          description: e.description,
          positions: seats ?? 1,
          type: e.type,
        };

        const names = (item.candidates || []).map((c) => c.name || "");
        const slugs = ensureUniqueSlugs(names);

        const candidatesPlan = (item.candidates || []).map((c, idx) => {
          const slugDraft = slugs[idx];
          const upsert = {
            where: { slug: slugDraft },
            update: {
              currentRole: c.currentRole ?? null,
              website:
                c.campaign_website_url && c.campaign_website_url !== "N/A"
                  ? c.campaign_website_url
                  : null,
              linkedin:
                c.linkedin_url && c.linkedin_url !== "N/A"
                  ? c.linkedin_url
                  : null,
              bio: c.bio ?? "",
              currentCity: c.home_city ?? null,
              currentState: c.hometown_state ?? null,
              status: "APPROVED" as const,
              verified: false,
            },
            create: {
              name: c.name,
              slug: slugDraft,
              currentRole: c.currentRole ?? null,
              website:
                c.campaign_website_url && c.campaign_website_url !== "N/A"
                  ? c.campaign_website_url
                  : null,
              linkedin:
                c.linkedin_url && c.linkedin_url !== "N/A"
                  ? c.linkedin_url
                  : null,
              bio: c.bio ?? "",
              currentCity: c.home_city ?? null,
              currentState: c.hometown_state ?? null,
              status: "APPROVED" as const,
              verified: false,
              email: c.email ?? null,
            },
          };
          const electionLinkCreate = {
            party: c.party ?? "",
            policies: c.key_policies ?? [],
            sources: c.sources ?? [],
            additionalNotes: c.additional_notes ?? null,
          };
          return { slugDraft, upsert, electionLinkCreate };
        });

        plan.elections.push({ electionCreate, candidates: candidatesPlan });
      }
      const planJson = JSON.stringify(plan, null, 2);
      setDbPlan(planJson);
      // Also build a preview spreadsheet with planned links
      await buildAndDownloadPreviewSheet(plan);
    } catch (err: unknown) {
      console.error(err);
      setError(
        err instanceof Error ? err.message : "Failed to build DB dry run plan"
      );
    }
  }

  // Build a spreadsheet using the dry-run plan, deriving links using slug drafts and city/state
  async function buildAndDownloadPreviewSheet(plan: {
    elections: Array<{
      electionCreate: ElectionCreatePlan;
      candidates: CandidateUpsertPlan[];
    }>;
  }) {
    try {
      if (!rawRows.length) return;
      const base =
        typeof window !== "undefined"
          ? window.location.origin
          : "http://localhost:3000";
      const norm = (s?: string | null) => (s || "").trim().toLowerCase();
      const municipalities = new Set<string>();

      const newRows = rawRows.map((raw) => {
        const out: Record<string, unknown> = { ...raw };
        const cityRaw = getRawValue(raw as Record<string, unknown>, [
          "municipality",
          "city",
          "town",
          "village",
        ]);
        const stateRaw = getRawValue(raw as Record<string, unknown>, ["state"]);
        const first = getRawValue(raw as Record<string, unknown>, [
          "firstName",
          "First Name",
          "firstname",
          "first",
          "givenname",
        ]).trim();
        const last = getRawValue(raw as Record<string, unknown>, [
          "lastName",
          "Last Name",
          "lastname",
          "last",
          "surname",
        ]).trim();
        const city = norm(String(cityRaw));
        const state = norm(String(stateRaw));
        if (String(cityRaw)) municipalities.add(String(cityRaw));

        const planned = plan.elections.find(
          (e) =>
            norm(e.electionCreate.city) === city &&
            norm(e.electionCreate.state) === state
        );

        if (planned) {
          // Planned results page link (no ID yet): city/state filter
          out["election_link"] = `${base}/results?city=${encodeURIComponent(
            planned.electionCreate.city
          )}&state=${encodeURIComponent(planned.electionCreate.state)}`;
          // Derive slug and generate candidate URL if present in planned candidates
          const derivedSlug = slugify(`${first} ${last}`.trim());
          const match = planned.candidates.find(
            (c) => c.slugDraft === derivedSlug
          );
          out["candidate_link"] = match
            ? `${base}/candidate/${match.slugDraft}`
            : "";
        } else {
          out["election_link"] = "";
          out["candidate_link"] = "";
        }
        return out;
      });

      const XLSX = await import("xlsx");
      const ws = XLSX.utils.json_to_sheet(newRows);
      const wb = XLSX.utils.book_new();
      XLSX.utils.book_append_sheet(wb, ws, "Preview");
      const ab = XLSX.write(wb, { type: "array", bookType: "xlsx" });
      const blob = new Blob([ab], {
        type: "application/vnd.openxmlformats-officedocument.spreadsheetml.sheet",
      });

      const cities = Array.from(municipalities).filter(Boolean);
      const safe = (s: string) =>
        s
          .replace(/[^a-z0-9]+/gi, "-")
          .replace(/-+/g, "-")
          .replace(/^-|-$/g, "")
          .toLowerCase();
      const cityPart = cities.length ? safe(cities.join("_")) : "upload";
      const ts = new Date();
      const pad = (n: number) => String(n).padStart(2, "0");
      const stamp = `${ts.getFullYear()}${pad(ts.getMonth() + 1)}${pad(
        ts.getDate()
      )}-${pad(ts.getHours())}${pad(ts.getMinutes())}`;
      const fname = `elevra-preview-${cityPart}-${stamp}.xlsx`;

      const url = URL.createObjectURL(blob);
      const a = document.createElement("a");
      a.href = url;
      a.download = fname;
      document.body.appendChild(a);
      a.click();
      document.body.removeChild(a);
      URL.revokeObjectURL(url);
    } catch (err) {
      console.error("Failed to build/download preview sheet", err);
    }
  }

  // Build and download a spreadsheet with election_link and candidate_link columns
  async function buildAndDownloadResultSheet(
    insertObj: {
      results?: Array<{
        city?: string;
        state?: string;
        electionId?: number;
        electionResultsUrl?: string;
        candidateSlugs?: string[];
        candidateUrls?: string[];
      }>;
    },
    structuredJsonText?: string
  ) {
    try {
      if (!rawRows.length) return;
      type StructuredJson = {
        elections: Array<{
          election: { city: string; state: string };
          candidates: Array<{ name: string; email?: string | null }>;
        }>;
      };
      let structured: StructuredJson | null = null;
      try {
        const t = structuredJsonText || structuredOutput;
        structured = t ? (JSON.parse(t) as StructuredJson) : null;
      } catch {
        structured = null;
      }

      const results = insertObj.results || [];
      const norm = (s?: string | null) => (s || "").trim().toLowerCase();
      const municipalities = new Set<string>();
      const electionMaps = results.map((r, idx) => {
        const candidateUrls = (r.candidateUrls || []) as string[];
        const candidateSlugs = (r.candidateSlugs || []) as string[];
        const nameToUrl = new Map<string, string>();
        const emailToUrl = new Map<string, string>();
        const slugToUrl = new Map<string, string>();
        const se = structured?.elections?.[idx];
        if (se) {
          se.candidates.forEach((c, i) => {
            const url = candidateUrls[i] || "";
            if (c.name) nameToUrl.set(norm(c.name), url);
            if (c.email) emailToUrl.set(norm(c.email), url);
          });
        }
        candidateSlugs.forEach((slug, i) => {
          const url = candidateUrls[i] || "";
          slugToUrl.set(norm(slug), url);
        });
        return {
          city: r.city || se?.election?.city || "",
          state: r.state || se?.election?.state || "",
          resultsUrl: r.electionResultsUrl || "",
          nameToUrl,
          emailToUrl,
          slugToUrl,
          candidateUrls,
        };
      });

      const newRows = rawRows.map((raw) => {
        const out: Record<string, unknown> = { ...raw };
        const cityRaw = getRawValue(raw as Record<string, unknown>, [
          "municipality",
          "city",
          "town",
          "village",
        ]);
        const stateRaw = getRawValue(raw as Record<string, unknown>, ["state"]);
        const first = getRawValue(raw as Record<string, unknown>, [
          "firstName",
          "First Name",
          "firstname",
          "first",
          "givenname",
        ]).trim();
        const last = getRawValue(raw as Record<string, unknown>, [
          "lastName",
          "Last Name",
          "lastname",
          "last",
          "surname",
        ]).trim();
        const email = norm(
          getRawValue(raw as Record<string, unknown>, [
            "email",
            "Email",
            "emailaddress",
          ])
        );
        const city = norm(String(cityRaw));
        const state = norm(String(stateRaw));
        if (String(cityRaw)) municipalities.add(String(cityRaw));

        let em = electionMaps.find(
          (m) => norm(m.city) === city && norm(m.state) === state
        );
        if (!em && city) em = electionMaps.find((m) => norm(m.city) === city);

        let candidateLink = "";
        if (em) {
          const fullName = norm(`${first} ${last}`.trim());
          // Try email first
          if (email && em.emailToUrl.has(email)) {
            candidateLink = em.emailToUrl.get(email) || "";
          } else if (fullName && em.nameToUrl.has(fullName)) {
            // Then by structured name mapping
            candidateLink = em.nameToUrl.get(fullName) || "";
          }
          if (!candidateLink) {
            // Fallback: derive slug from first/last and match to slugs
            const derivedSlug = slugify(`${first} ${last}`.trim());
            const urlBySlug = em.slugToUrl.get(norm(derivedSlug));
            if (urlBySlug) candidateLink = urlBySlug;
          }
          if (!candidateLink && em.candidateUrls.length === 1) {
            // Final fallback: single candidate in this election → assign it
            candidateLink = em.candidateUrls[0] || "";
          }
          out["election_link"] = em.resultsUrl || "";
        } else {
          out["election_link"] = "";
        }
        out["candidate_link"] = candidateLink;
        return out;
      });

      const XLSX = await import("xlsx");
      const ws = XLSX.utils.json_to_sheet(newRows);
      const wb = XLSX.utils.book_new();
      XLSX.utils.book_append_sheet(wb, ws, "Results");
      const ab = XLSX.write(wb, { type: "array", bookType: "xlsx" });
      const blob = new Blob([ab], {
        type: "application/vnd.openxmlformats-officedocument.spreadsheetml.sheet",
      });

      const cities = Array.from(municipalities).filter(Boolean);
      const safe = (s: string) =>
        s
          .replace(/[^a-z0-9]+/gi, "-")
          .replace(/-+/g, "-")
          .replace(/^-|-$/g, "")
          .toLowerCase();
      const cityPart = cities.length ? safe(cities.join("_")) : "upload";
      const ts = new Date();
      const pad = (n: number) => String(n).padStart(2, "0");
      const stamp = `${ts.getFullYear()}${pad(ts.getMonth() + 1)}${pad(
        ts.getDate()
      )}-${pad(ts.getHours())}${pad(ts.getMinutes())}`;
      const fname = `elevra-${cityPart}-${stamp}.xlsx`;
>>>>>>> 8258d65b

    const preview = mapped;
    console.log(`[Upload Preview] ${fileName}: ${preview.length} rows`);
    console.table(preview);
    setStatus(`Parsed ${mapped.length} rows. Check console for preview.`);
    setParsedRows(mapped);
  }

  // Derived groups preview based on current parsed rows
  const rowGroups = useMemo(
    () => groupRowsByMunicipality(parsedRows),
    [parsedRows, groupRowsByMunicipality]
  );

  return (
    <main className="max-w-3xl mx-auto mt-10 p-4">
      <h1 className="text-2xl font-bold mb-2">Upload Spreadsheet</h1>
      <p className="text-sm text-gray-600 mb-6">
        Upload a CSV or Excel file with headers: municipality, state, firstName,
        lastName, position, year, email. We will log the first few rows to the
        console for verification.
      </p>

      <div className="space-y-3 bg-white/70 p-4 rounded border">
        {confirmPrompt.visible && (
          <div className="rounded border border-red-300 bg-red-50 text-red-800 p-3 text-sm flex items-center justify-between">
            <span className="font-semibold mr-3">{confirmPrompt.message}</span>
            <div className="flex gap-2">
              <button
                type="button"
                onClick={confirmNo}
                className="px-3 py-1 rounded border border-red-300 text-red-800 bg-white hover:bg-red-100"
              >
                Cancel
              </button>
              <button
                type="button"
                onClick={confirmYes}
                className="px-3 py-1 rounded bg-red-600 text-white hover:bg-red-700"
              >
                Continue
              </button>
            </div>
          </div>
        )}
        <div className="flex gap-2 flex-wrap">
          {mockMode && (
            <span className="inline-flex items-center gap-2 text-xs font-medium bg-yellow-100 text-yellow-800 px-2 py-1 rounded">
              <svg
                xmlns="http://www.w3.org/2000/svg"
                className="h-3 w-3"
                viewBox="0 0 20 20"
                fill="currentColor"
              >
                <path
                  fillRule="evenodd"
                  d="M8.257 3.099c.765-1.36 2.72-1.36 3.485 0l6.518 11.591c.75 1.335-.213 2.985-1.742 2.985H3.48c-1.53 0-2.492-1.65-1.743-2.985L8.257 3.1zM11 13a1 1 0 10-2 0 1 1 0 002 0zm-1-2a1 1 0 01-1-1V7a1 1 0 112 0v3a1 1 0 01-1 1z"
                  clipRule="evenodd"
                />
              </svg>
              Gemini mock mode active (no external calls)
            </span>
          )}
          {modelName && (
            <span className="inline-flex items-center gap-2 text-xs font-medium bg-blue-100 text-blue-800 px-2 py-1 rounded">
              Model: {modelName}
            </span>
          )}
        </div>
        <input
          type="file"
          accept=".csv,.xlsx,.xls,text/csv,application/vnd.ms-excel,application/vnd.openxmlformats-officedocument.spreadsheetml.sheet"
          onChange={(e) => {
            const f = e.target.files?.[0];
            if (f) handleFile(f);
          }}
          className="block w-full text-sm"
        />
        {status && <p className="text-green-700 text-sm">{status}</p>}
        {error && <p className="text-red-700 text-sm">{error}</p>}
        <div className="flex items-center gap-2 text-xs text-gray-700">
          <input
            id="forceHiddenToggle"
            type="checkbox"
            className="h-4 w-4"
            checked={forceHidden}
            onChange={(e) => setForceHidden(e.target.checked)}
          />
          <label htmlFor="forceHiddenToggle" className="select-none">
            Mark inserted elections and candidates as hidden
          </label>
        </div>
        {rowGroups.length > 0 && (
          <div className="text-xs text-gray-700 bg-gray-50 border rounded p-2">
            <div className="font-medium mb-1">
              Found {rowGroups.length} group{rowGroups.length === 1 ? "" : "s"}
            </div>
            <ul className="list-disc ml-5 space-y-0.5">
              {rowGroups.map((g) => (
                <li key={g.key}>
                  {(g.municipality || "(unknown)") +
                    (g.state ? ", " + g.state : "")}{" "}
                  — {g.rows.length} rows
                </li>
              ))}
            </ul>
          </div>
        )}
        <div className="pt-2 flex flex-col gap-3">
          <>
<<<<<<< HEAD
            <div className="flex gap-3 flex-wrap">
              <button
                type="button"
                onClick={goLive}
                disabled={
                  !parsedRows.length || goingLive || !emailValidation.ok
                }
                className="px-4 py-2 bg-purple-600 text-white rounded hover:bg-purple-700 disabled:opacity-50"
                title={
                  !parsedRows.length
                    ? "Upload a file first"
                    : !emailValidation.ok
                    ? "Fix email validation errors before proceeding"
                    : "Analyze, structure, insert, and export in one flow"
                }
=======
            <button
              type="button"
              onClick={sendToGemini}
              disabled={!parsedRows.length || sending}
              className="px-4 py-2 bg-indigo-600 text-white rounded hover:bg-indigo-700 disabled:opacity-50 text-left"
            >
              {sending ? "Sending to Gemini…" : "Analyze with Gemini"}
            </button>
            <button
              type="button"
              onClick={sendToGeminiStructured}
              disabled={!geminiOutput || sendingStructured}
              className="px-4 py-2 bg-emerald-600 text-white rounded hover:bg-emerald-700 disabled:opacity-50 text-left"
            >
              {sendingStructured ? "Structuring…" : "Run Structured Output"}
            </button>
            <div className="flex gap-3 flex-wrap">
              <button
                type="button"
                onClick={buildDbDryRun}
                disabled={!structuredOutput}
                className="px-4 py-2 bg-slate-700 text-white rounded hover:bg-slate-800 disabled:opacity-50"
              >
                Preview DB Insert (Dry Run)
              </button>
              <button
                type="button"
                onClick={insertIntoDb}
                disabled={!structuredOutput || inserting}
                className="px-4 py-2 bg-red-600 text-white rounded hover:bg-red-700 disabled:opacity-50"
                title="Performs actual Prisma inserts"
              >
                {inserting ? "Inserting…" : "Insert Into DB (Live)"}
              </button>
              <button
                type="button"
                onClick={goLive}
                disabled={!parsedRows.length || goingLive}
                className="px-4 py-2 bg-purple-600 text-white rounded hover:bg-purple-700 disabled:opacity-50"
                title="Analyze, structure, insert, and export in one flow"
>>>>>>> 8258d65b
              >
                {goingLive ? "Going Live…" : "Go Live"}
              </button>
              {!!parsedRows.length && (
                <span className="text-xs text-gray-600 self-center">
                  Rows ready: {parsedRows.length}
                </span>
              )}
<<<<<<< HEAD
              {!emailValidation.ok && (
                <span className="text-xs text-red-600 self-center">
                  Email validation failed ({emailValidation.errors.length})
                </span>
              )}
=======
>>>>>>> 8258d65b
            </div>
            {(goingLive || goLiveLog.length > 0) && (
              <div className="mt-3 border rounded p-3 bg-white/60">
                <div className="flex items-center justify-between mb-2">
                  <h3 className="text-sm font-semibold text-gray-800">
                    Go Live Progress
                  </h3>
                  <div className="flex gap-2">
                    <button
                      type="button"
                      onClick={() => resetGoLiveProgress()}
                      className="text-xs text-gray-600 underline"
                    >
                      Clear
                    </button>
                  </div>
                </div>
                {goLiveSteps.length > 0 && (
                  <ul className="mb-2">
                    {goLiveSteps.map((s) => (
                      <li key={s.key} className="flex items-start gap-2 py-1">
                        <span
                          className={
                            s.status === "completed"
                              ? "text-green-600"
                              : s.status === "error"
                              ? "text-red-600"
                              : s.status === "in_progress"
                              ? "text-blue-600"
                              : "text-gray-500"
                          }
                        >
                          {s.status === "completed"
                            ? "✓"
                            : s.status === "error"
                            ? "✕"
                            : s.status === "in_progress"
                            ? "…"
                            : "•"}
                        </span>
                        <div>
                          <div className="text-sm text-gray-900">{s.label}</div>
                          {s.detail && (
                            <div className="text-xs text-gray-600 break-all">
                              {s.detail}
                            </div>
                          )}
                        </div>
                      </li>
                    ))}
                  </ul>
                )}
                {goLiveLog.length > 0 && (
                  <div className="max-h-40 overflow-auto border-t pt-2">
                    {goLiveLog.map((l, i) => (
                      <div key={i} className="text-xs mb-1">
                        <span className="text-gray-500 mr-2">
                          {new Date(l.ts).toLocaleTimeString()}
                        </span>
                        <span
                          className={
                            l.level === "error"
                              ? "text-red-700"
                              : l.level === "success"
                              ? "text-green-700"
                              : "text-gray-800"
                          }
                        >
                          {l.message}
                        </span>
                      </div>
                    ))}
                  </div>
                )}
              </div>
            )}
          </>
        </div>
        {geminiOutput && (
          <div className="mt-4">
            <button
              type="button"
              onClick={() => setShowGeminiOutput((v) => !v)}
              className="text-sm font-medium mb-1 underline text-purple-700"
            >
              {showGeminiOutput ? "Hide Gemini Output" : "Show Gemini Output"}
            </button>
            {showGeminiOutput && (
              <textarea
                readOnly
                className="w-full h-64 rounded border px-3 py-2 font-mono text-xs"
                value={geminiOutput}
              />
            )}
          </div>
        )}
        {structuredOutput && (
          <div className="mt-4">
            <button
              type="button"
              onClick={() => setShowStructuredOutput((v) => !v)}
              className="text-sm font-medium mb-1 underline text-purple-700"
            >
              {showStructuredOutput
                ? "Hide Structured Output"
                : "Show Structured Output"}
            </button>
            {showStructuredOutput && (
              <textarea
                readOnly
                className="w-full h-80 rounded border px-3 py-2 font-mono text-xs"
                value={structuredOutput}
              />
            )}
          </div>
        )}
        {insertResult && (
          <div className="mt-4">
            <button
              type="button"
              onClick={() => setShowInsertResult((v) => !v)}
              className="text-sm font-medium mb-1 underline text-purple-700"
            >
              {showInsertResult ? "Hide Insert Result" : "Show Insert Result"}
            </button>
            {showInsertResult && (
              <textarea
                readOnly
                className="w-full h-80 rounded border px-3 py-2 font-mono text-xs"
                value={insertResult}
              />
            )}
          </div>
        )}
      </div>
    </main>
  );
}<|MERGE_RESOLUTION|>--- conflicted
+++ resolved
@@ -64,22 +64,17 @@
   const [insertResult, setInsertResult] = useState<string>("");
   const [goingLive, setGoingLive] = useState(false);
   type StepStatus = "pending" | "in_progress" | "completed" | "error";
-<<<<<<< HEAD
   type Step = {
     key: string;
     label: string;
     status: StepStatus;
     detail?: string;
   };
-=======
-  type Step = { key: string; label: string; status: StepStatus; detail?: string };
->>>>>>> 8258d65b
   const [goLiveSteps, setGoLiveSteps] = useState<Step[]>([]);
   const [goLiveLog, setGoLiveLog] = useState<
     { ts: number; level: "info" | "success" | "error"; message: string }[]
   >([]);
 
-<<<<<<< HEAD
   // Simple confirmation toast state for fallback model warnings
   const [confirmPrompt, setConfirmPrompt] = useState<{
     visible: boolean;
@@ -275,30 +270,6 @@
           "success"
         );
       }
-=======
-  function resetGoLiveProgress() {
-    setGoLiveSteps([
-      { key: "analyze", label: "Analyze with Gemini", status: "pending" },
-      { key: "structure", label: "Build structured output", status: "pending" },
-      { key: "insert", label: "Insert data into DB", status: "pending" },
-      { key: "post", label: "Build result sheet", status: "pending" },
-    ]);
-    setGoLiveLog([]);
-  }
-
-  function updateStep(key: string, status: StepStatus, detail?: string) {
-    setGoLiveSteps((prev) =>
-      prev.map((s) => (s.key === key ? { ...s, status, detail } : s))
-    );
-  }
-
-  function logProgress(
-    message: string,
-    level: "info" | "success" | "error" = "info"
-  ) {
-    setGoLiveLog((prev) => [...prev, { ts: Date.now(), level, message }]);
-  }
->>>>>>> 8258d65b
 
       // All groups complete, aggregate and finalize
       const aggregatedStructured = { elections: aggregatedElections };
@@ -540,659 +511,7 @@
       setError(
         `Email validation failed: ${emailCheck.errors.length} issue(s) found.`
       );
-<<<<<<< HEAD
-    }
-=======
-    } finally {
-      setSendingStructured(false);
-    }
-  }
-
-  // Production one-click flow
-  async function goLive() {
-    if (!parsedRows.length) {
-      setError("Please upload a spreadsheet first.");
-      return;
-    }
-    setGoingLive(true);
-    setError("");
-    setInsertResult("");
-    resetGoLiveProgress();
-    try {
-      // 1) Analyze with Gemini
-      updateStep("analyze", "in_progress");
-      logProgress("Starting Gemini analysis…");
-      const analyzeRes = await fetch("/api/gemini/analyze", {
-        method: "POST",
-        headers: { "Content-Type": "application/json" },
-        body: JSON.stringify({ rows: parsedRows }),
-      });
-      if (!analyzeRes.ok || !analyzeRes.body) {
-        const txt = await analyzeRes.text().catch(() => "");
-        updateStep("analyze", "error", txt);
-        logProgress(
-          `Gemini analyze failed (${analyzeRes.status}) ${txt || ""}`,
-          "error"
-        );
-        throw new Error(txt || `Gemini request failed (${analyzeRes.status})`);
-      }
-      const isMock = analyzeRes.headers.get("x-gemini-mock") === "1";
-      const model = analyzeRes.headers.get("x-gemini-model") || "";
-      setMockMode(isMock);
-      setModelName(model);
-      {
-        const reader = analyzeRes.body.getReader();
-        const decoder = new TextDecoder();
-        let buf = "";
-        while (true) {
-          const { done, value } = await reader.read();
-          if (done) break;
-          buf += decoder.decode(value, { stream: true });
-          if (buf.length % 5000 < 100) logProgress("…receiving analysis chunks");
-        }
-        const analysisText = buf;
-        setGeminiOutput(analysisText);
-        updateStep("analyze", "completed");
-        logProgress("Gemini analysis complete", "success");
-        // 2) Run structured output using the fresh local analysis text (avoid stale state)
-        let structured = "";
-        updateStep("structure", "in_progress");
-        logProgress("Building structured output…");
-        const structRes = await fetch("/api/gemini/structure", {
-          method: "POST",
-          headers: { "Content-Type": "application/json" },
-          body: JSON.stringify({
-            previousOutput: analysisText,
-            originalRows: parsedRows,
-          }),
-        });
-        if (!structRes.ok || !structRes.body) {
-          const txt = await structRes.text().catch(() => "");
-          updateStep("structure", "error", txt);
-          logProgress(
-            `Structured output failed (${structRes.status}) ${txt || ""}`,
-            "error"
-          );
-          throw new Error(
-            txt || `Gemini structured request failed (${structRes.status})`
-          );
-        }
-        const sReader = structRes.body.getReader();
-        const sDecoder = new TextDecoder();
-        let sBuf = "";
-        while (true) {
-          const { done, value } = await sReader.read();
-          if (done) break;
-          sBuf += sDecoder.decode(value, { stream: true });
-        }
-        try {
-          const obj = JSON.parse(sBuf);
-          structured = JSON.stringify(obj, null, 2);
-        } catch {
-          structured = sBuf;
-        }
-        setStructuredOutput(structured);
-        updateStep("structure", "completed");
-        logProgress("Structured output ready", "success");
-
-        // 3) Insert into DB
-        updateStep("insert", "in_progress");
-        logProgress("Inserting records into database…");
-        const insertRes = await fetch("/api/admin/seed-structured", {
-          method: "POST",
-          headers: { "Content-Type": "application/json" },
-          body: JSON.stringify({ structured }),
-        });
-        const text = await insertRes.text();
-        if (!insertRes.ok) {
-          updateStep("insert", "error", text);
-          logProgress(
-            `Insert failed (${insertRes.status}) ${text || ""}`,
-            "error"
-          );
-          throw new Error(text || `Insert failed (${insertRes.status})`);
-        }
-        updateStep("insert", "completed");
-        try {
-          const obj = JSON.parse(text) as {
-            results?: Array<{
-              candidateSlugs?: string[];
-              city?: string;
-              state?: string;
-              electionId?: number;
-              [k: string]: unknown;
-            }>;
-            [k: string]: unknown;
-          };
-          const base =
-            typeof window !== "undefined"
-              ? window.location.origin
-              : "http://localhost:3000";
-          if (obj?.results) {
-            for (const r of obj.results) {
-              r.candidateUrls = (r.candidateSlugs || []).map(
-                (s: string) => `${base}/candidate/${s}`
-              );
-              if (r.city && r.state && r.electionId) {
-                r.electionResultsUrl = `${base}/results?city=${encodeURIComponent(
-                  r.city as string
-                )}&state=${encodeURIComponent(r.state as string)}&electionID=${
-                  r.electionId as number
-                }`;
-              }
-            }
-            const totalCandidates = obj.results
-              .map((r) => (r.candidateSlugs || []).length)
-              .reduce((a, b) => a + b, 0);
-            logProgress(
-              `DB insert complete: ${obj.results.length} elections, ${totalCandidates} candidates`,
-              "success"
-            );
-          }
-          setInsertResult(JSON.stringify(obj, null, 2));
-          updateStep("post", "in_progress");
-          logProgress("Building and downloading result sheet…");
-          await buildAndDownloadResultSheet(obj, structured);
-          updateStep("post", "completed");
-          logProgress("Go Live completed successfully", "success");
-        } catch {
-          setInsertResult(text);
-        }
-        return; // early return since we've completed the rest of the flow
-      }
-  } catch (e) {
-    console.error(e);
-    setError(e instanceof Error ? e.message : "Go Live failed");
-    logProgress(e instanceof Error ? e.message : "Go Live failed", "error");
-  } finally {
-    setGoingLive(false);
-  }
-  }
-
-  // --- Dry-run DB plan builder ---
-  type StructuredCandidate = {
-    name: string;
-    currentRole?: string | null;
-    party?: string | null;
-    image_url?: string | null;
-    linkedin_url?: string | null;
-    campaign_website_url?: string | null;
-    bio?: string | null;
-    key_policies?: string[] | null;
-    home_city?: string | null;
-    hometown_state?: string | null;
-    additional_notes?: string | null;
-    sources?: string[] | null;
-    email?: string | null;
-  };
-  type StructuredElection = {
-    election: {
-      title: string;
-      type: "LOCAL" | "UNIVERSITY" | "STATE";
-      date: string; // MM/DD/YYYY
-      city: string;
-      state: string;
-      number_of_seats?: string | null;
-      description: string;
-    };
-    candidates: StructuredCandidate[];
-  };
-
-  // Types for the dry-run plan preview/export
-  type ElectionCreatePlan = {
-    position: string;
-    date: string | null;
-    city: string;
-    state: string;
-    description: string;
-    positions: number;
-    type: "LOCAL" | "UNIVERSITY" | "STATE";
-  };
-  type CandidateUpsertPlan = {
-    slugDraft: string;
-    upsert: {
-      where: { slug: string };
-      update: {
-        currentRole: string | null;
-        website: string | null;
-        linkedin: string | null;
-        bio: string;
-        currentCity: string | null;
-        currentState: string | null;
-        status: "APPROVED";
-        verified: boolean;
-      };
-      create: {
-        name: string;
-        slug: string;
-        currentRole: string | null;
-        website: string | null;
-        linkedin: string | null;
-        bio: string;
-        currentCity: string | null;
-        currentState: string | null;
-        status: "APPROVED";
-        verified: boolean;
-        email: string | null;
-      };
-    };
-    electionLinkCreate: {
-      party: string;
-      policies: string[];
-      sources: string[];
-      additionalNotes: string | null;
-    };
-  };
-
-  function slugify(name: string): string {
-    return name
-      .toLowerCase()
-      .replace(/[^\w\s]/g, " ")
-      .replace(/\s+/g, "-")
-      .trim();
-  }
-  // Read a value from a raw row by matching any header variant (case/spacing-insensitive)
-  function getRawValue(
-    raw: Record<string, unknown>,
-    variants: string[]
-  ): string {
-    const want = new Set(variants.map((v) => normalizeHeader(v)));
-    for (const k of Object.keys(raw)) {
-      if (want.has(normalizeHeader(k))) {
-        const v = raw[k];
-        if (typeof v === "string") return v;
-        if (typeof v === "number") return String(v);
-      }
-    }
-    return "";
-  }
-  function ensureUniqueSlugs(names: string[]): string[] {
-    const result: string[] = [];
-    const used = new Map<string, number>();
-    for (const n of names) {
-      const base = slugify(n || "");
-      const count = used.get(base) ?? 0;
-      if (count === 0) {
-        result.push(base);
-        used.set(base, 1);
-      } else {
-        const next = `${base}-${count + 1}`;
-        result.push(next);
-        used.set(base, count + 1);
-      }
-    }
-    return result;
-  }
-  function parseDateMMDDYYYY(s: string): string | null {
-    const m = /^(\d{1,2})\/(\d{1,2})\/(\d{4})$/.exec(s?.trim?.() || "");
-    if (!m) return null;
-    const mm = m[1].padStart(2, "0");
-    const dd = m[2].padStart(2, "0");
-    const yyyy = m[3];
-    return `${yyyy}-${mm}-${dd}`; // ISO-like date string
-  }
-  function parseSeats(s?: string | null): number | null {
-    if (!s) return null;
-    const m = /\d+/.exec(s);
-    return m ? parseInt(m[0], 10) : null;
-  }
-
-  async function buildDbDryRun() {
-    setDbPlan("");
-    setError("");
-    try {
-      const data = JSON.parse(structuredOutput || "null");
-      if (!data || !Array.isArray(data.elections)) {
-        throw new Error("Structured output is missing 'elections' array");
-      }
-      const plan: {
-        elections: Array<{
-          electionCreate: ElectionCreatePlan;
-          candidates: CandidateUpsertPlan[];
-        }>;
-      } = {
-        elections: [],
-      };
-      for (const item of data.elections as StructuredElection[]) {
-        const e = item.election;
-        const dateISO = parseDateMMDDYYYY(e.date);
-        const seats = parseSeats(e.number_of_seats ?? undefined);
-        const electionCreate = {
-          // mirrors body for POST /api/submit/election used in seed.ts
-          position: e.title,
-          date: dateISO, // would convert to Date on server
-          city: e.city,
-          state: e.state,
-          description: e.description,
-          positions: seats ?? 1,
-          type: e.type,
-        };
-
-        const names = (item.candidates || []).map((c) => c.name || "");
-        const slugs = ensureUniqueSlugs(names);
-
-        const candidatesPlan = (item.candidates || []).map((c, idx) => {
-          const slugDraft = slugs[idx];
-          const upsert = {
-            where: { slug: slugDraft },
-            update: {
-              currentRole: c.currentRole ?? null,
-              website:
-                c.campaign_website_url && c.campaign_website_url !== "N/A"
-                  ? c.campaign_website_url
-                  : null,
-              linkedin:
-                c.linkedin_url && c.linkedin_url !== "N/A"
-                  ? c.linkedin_url
-                  : null,
-              bio: c.bio ?? "",
-              currentCity: c.home_city ?? null,
-              currentState: c.hometown_state ?? null,
-              status: "APPROVED" as const,
-              verified: false,
-            },
-            create: {
-              name: c.name,
-              slug: slugDraft,
-              currentRole: c.currentRole ?? null,
-              website:
-                c.campaign_website_url && c.campaign_website_url !== "N/A"
-                  ? c.campaign_website_url
-                  : null,
-              linkedin:
-                c.linkedin_url && c.linkedin_url !== "N/A"
-                  ? c.linkedin_url
-                  : null,
-              bio: c.bio ?? "",
-              currentCity: c.home_city ?? null,
-              currentState: c.hometown_state ?? null,
-              status: "APPROVED" as const,
-              verified: false,
-              email: c.email ?? null,
-            },
-          };
-          const electionLinkCreate = {
-            party: c.party ?? "",
-            policies: c.key_policies ?? [],
-            sources: c.sources ?? [],
-            additionalNotes: c.additional_notes ?? null,
-          };
-          return { slugDraft, upsert, electionLinkCreate };
-        });
-
-        plan.elections.push({ electionCreate, candidates: candidatesPlan });
-      }
-      const planJson = JSON.stringify(plan, null, 2);
-      setDbPlan(planJson);
-      // Also build a preview spreadsheet with planned links
-      await buildAndDownloadPreviewSheet(plan);
-    } catch (err: unknown) {
-      console.error(err);
-      setError(
-        err instanceof Error ? err.message : "Failed to build DB dry run plan"
-      );
-    }
-  }
-
-  // Build a spreadsheet using the dry-run plan, deriving links using slug drafts and city/state
-  async function buildAndDownloadPreviewSheet(plan: {
-    elections: Array<{
-      electionCreate: ElectionCreatePlan;
-      candidates: CandidateUpsertPlan[];
-    }>;
-  }) {
-    try {
-      if (!rawRows.length) return;
-      const base =
-        typeof window !== "undefined"
-          ? window.location.origin
-          : "http://localhost:3000";
-      const norm = (s?: string | null) => (s || "").trim().toLowerCase();
-      const municipalities = new Set<string>();
-
-      const newRows = rawRows.map((raw) => {
-        const out: Record<string, unknown> = { ...raw };
-        const cityRaw = getRawValue(raw as Record<string, unknown>, [
-          "municipality",
-          "city",
-          "town",
-          "village",
-        ]);
-        const stateRaw = getRawValue(raw as Record<string, unknown>, ["state"]);
-        const first = getRawValue(raw as Record<string, unknown>, [
-          "firstName",
-          "First Name",
-          "firstname",
-          "first",
-          "givenname",
-        ]).trim();
-        const last = getRawValue(raw as Record<string, unknown>, [
-          "lastName",
-          "Last Name",
-          "lastname",
-          "last",
-          "surname",
-        ]).trim();
-        const city = norm(String(cityRaw));
-        const state = norm(String(stateRaw));
-        if (String(cityRaw)) municipalities.add(String(cityRaw));
-
-        const planned = plan.elections.find(
-          (e) =>
-            norm(e.electionCreate.city) === city &&
-            norm(e.electionCreate.state) === state
-        );
-
-        if (planned) {
-          // Planned results page link (no ID yet): city/state filter
-          out["election_link"] = `${base}/results?city=${encodeURIComponent(
-            planned.electionCreate.city
-          )}&state=${encodeURIComponent(planned.electionCreate.state)}`;
-          // Derive slug and generate candidate URL if present in planned candidates
-          const derivedSlug = slugify(`${first} ${last}`.trim());
-          const match = planned.candidates.find(
-            (c) => c.slugDraft === derivedSlug
-          );
-          out["candidate_link"] = match
-            ? `${base}/candidate/${match.slugDraft}`
-            : "";
-        } else {
-          out["election_link"] = "";
-          out["candidate_link"] = "";
-        }
-        return out;
-      });
-
-      const XLSX = await import("xlsx");
-      const ws = XLSX.utils.json_to_sheet(newRows);
-      const wb = XLSX.utils.book_new();
-      XLSX.utils.book_append_sheet(wb, ws, "Preview");
-      const ab = XLSX.write(wb, { type: "array", bookType: "xlsx" });
-      const blob = new Blob([ab], {
-        type: "application/vnd.openxmlformats-officedocument.spreadsheetml.sheet",
-      });
-
-      const cities = Array.from(municipalities).filter(Boolean);
-      const safe = (s: string) =>
-        s
-          .replace(/[^a-z0-9]+/gi, "-")
-          .replace(/-+/g, "-")
-          .replace(/^-|-$/g, "")
-          .toLowerCase();
-      const cityPart = cities.length ? safe(cities.join("_")) : "upload";
-      const ts = new Date();
-      const pad = (n: number) => String(n).padStart(2, "0");
-      const stamp = `${ts.getFullYear()}${pad(ts.getMonth() + 1)}${pad(
-        ts.getDate()
-      )}-${pad(ts.getHours())}${pad(ts.getMinutes())}`;
-      const fname = `elevra-preview-${cityPart}-${stamp}.xlsx`;
-
-      const url = URL.createObjectURL(blob);
-      const a = document.createElement("a");
-      a.href = url;
-      a.download = fname;
-      document.body.appendChild(a);
-      a.click();
-      document.body.removeChild(a);
-      URL.revokeObjectURL(url);
-    } catch (err) {
-      console.error("Failed to build/download preview sheet", err);
-    }
-  }
-
-  // Build and download a spreadsheet with election_link and candidate_link columns
-  async function buildAndDownloadResultSheet(
-    insertObj: {
-      results?: Array<{
-        city?: string;
-        state?: string;
-        electionId?: number;
-        electionResultsUrl?: string;
-        candidateSlugs?: string[];
-        candidateUrls?: string[];
-      }>;
-    },
-    structuredJsonText?: string
-  ) {
-    try {
-      if (!rawRows.length) return;
-      type StructuredJson = {
-        elections: Array<{
-          election: { city: string; state: string };
-          candidates: Array<{ name: string; email?: string | null }>;
-        }>;
-      };
-      let structured: StructuredJson | null = null;
-      try {
-        const t = structuredJsonText || structuredOutput;
-        structured = t ? (JSON.parse(t) as StructuredJson) : null;
-      } catch {
-        structured = null;
-      }
-
-      const results = insertObj.results || [];
-      const norm = (s?: string | null) => (s || "").trim().toLowerCase();
-      const municipalities = new Set<string>();
-      const electionMaps = results.map((r, idx) => {
-        const candidateUrls = (r.candidateUrls || []) as string[];
-        const candidateSlugs = (r.candidateSlugs || []) as string[];
-        const nameToUrl = new Map<string, string>();
-        const emailToUrl = new Map<string, string>();
-        const slugToUrl = new Map<string, string>();
-        const se = structured?.elections?.[idx];
-        if (se) {
-          se.candidates.forEach((c, i) => {
-            const url = candidateUrls[i] || "";
-            if (c.name) nameToUrl.set(norm(c.name), url);
-            if (c.email) emailToUrl.set(norm(c.email), url);
-          });
-        }
-        candidateSlugs.forEach((slug, i) => {
-          const url = candidateUrls[i] || "";
-          slugToUrl.set(norm(slug), url);
-        });
-        return {
-          city: r.city || se?.election?.city || "",
-          state: r.state || se?.election?.state || "",
-          resultsUrl: r.electionResultsUrl || "",
-          nameToUrl,
-          emailToUrl,
-          slugToUrl,
-          candidateUrls,
-        };
-      });
-
-      const newRows = rawRows.map((raw) => {
-        const out: Record<string, unknown> = { ...raw };
-        const cityRaw = getRawValue(raw as Record<string, unknown>, [
-          "municipality",
-          "city",
-          "town",
-          "village",
-        ]);
-        const stateRaw = getRawValue(raw as Record<string, unknown>, ["state"]);
-        const first = getRawValue(raw as Record<string, unknown>, [
-          "firstName",
-          "First Name",
-          "firstname",
-          "first",
-          "givenname",
-        ]).trim();
-        const last = getRawValue(raw as Record<string, unknown>, [
-          "lastName",
-          "Last Name",
-          "lastname",
-          "last",
-          "surname",
-        ]).trim();
-        const email = norm(
-          getRawValue(raw as Record<string, unknown>, [
-            "email",
-            "Email",
-            "emailaddress",
-          ])
-        );
-        const city = norm(String(cityRaw));
-        const state = norm(String(stateRaw));
-        if (String(cityRaw)) municipalities.add(String(cityRaw));
-
-        let em = electionMaps.find(
-          (m) => norm(m.city) === city && norm(m.state) === state
-        );
-        if (!em && city) em = electionMaps.find((m) => norm(m.city) === city);
-
-        let candidateLink = "";
-        if (em) {
-          const fullName = norm(`${first} ${last}`.trim());
-          // Try email first
-          if (email && em.emailToUrl.has(email)) {
-            candidateLink = em.emailToUrl.get(email) || "";
-          } else if (fullName && em.nameToUrl.has(fullName)) {
-            // Then by structured name mapping
-            candidateLink = em.nameToUrl.get(fullName) || "";
-          }
-          if (!candidateLink) {
-            // Fallback: derive slug from first/last and match to slugs
-            const derivedSlug = slugify(`${first} ${last}`.trim());
-            const urlBySlug = em.slugToUrl.get(norm(derivedSlug));
-            if (urlBySlug) candidateLink = urlBySlug;
-          }
-          if (!candidateLink && em.candidateUrls.length === 1) {
-            // Final fallback: single candidate in this election → assign it
-            candidateLink = em.candidateUrls[0] || "";
-          }
-          out["election_link"] = em.resultsUrl || "";
-        } else {
-          out["election_link"] = "";
-        }
-        out["candidate_link"] = candidateLink;
-        return out;
-      });
-
-      const XLSX = await import("xlsx");
-      const ws = XLSX.utils.json_to_sheet(newRows);
-      const wb = XLSX.utils.book_new();
-      XLSX.utils.book_append_sheet(wb, ws, "Results");
-      const ab = XLSX.write(wb, { type: "array", bookType: "xlsx" });
-      const blob = new Blob([ab], {
-        type: "application/vnd.openxmlformats-officedocument.spreadsheetml.sheet",
-      });
-
-      const cities = Array.from(municipalities).filter(Boolean);
-      const safe = (s: string) =>
-        s
-          .replace(/[^a-z0-9]+/gi, "-")
-          .replace(/-+/g, "-")
-          .replace(/^-|-$/g, "")
-          .toLowerCase();
-      const cityPart = cities.length ? safe(cities.join("_")) : "upload";
-      const ts = new Date();
-      const pad = (n: number) => String(n).padStart(2, "0");
-      const stamp = `${ts.getFullYear()}${pad(ts.getMonth() + 1)}${pad(
-        ts.getDate()
-      )}-${pad(ts.getHours())}${pad(ts.getMinutes())}`;
-      const fname = `elevra-${cityPart}-${stamp}.xlsx`;
->>>>>>> 8258d65b
+    }
 
     const preview = mapped;
     console.log(`[Upload Preview] ${fileName}: ${preview.length} rows`);
@@ -1303,7 +622,6 @@
         )}
         <div className="pt-2 flex flex-col gap-3">
           <>
-<<<<<<< HEAD
             <div className="flex gap-3 flex-wrap">
               <button
                 type="button"
@@ -1319,48 +637,6 @@
                     ? "Fix email validation errors before proceeding"
                     : "Analyze, structure, insert, and export in one flow"
                 }
-=======
-            <button
-              type="button"
-              onClick={sendToGemini}
-              disabled={!parsedRows.length || sending}
-              className="px-4 py-2 bg-indigo-600 text-white rounded hover:bg-indigo-700 disabled:opacity-50 text-left"
-            >
-              {sending ? "Sending to Gemini…" : "Analyze with Gemini"}
-            </button>
-            <button
-              type="button"
-              onClick={sendToGeminiStructured}
-              disabled={!geminiOutput || sendingStructured}
-              className="px-4 py-2 bg-emerald-600 text-white rounded hover:bg-emerald-700 disabled:opacity-50 text-left"
-            >
-              {sendingStructured ? "Structuring…" : "Run Structured Output"}
-            </button>
-            <div className="flex gap-3 flex-wrap">
-              <button
-                type="button"
-                onClick={buildDbDryRun}
-                disabled={!structuredOutput}
-                className="px-4 py-2 bg-slate-700 text-white rounded hover:bg-slate-800 disabled:opacity-50"
-              >
-                Preview DB Insert (Dry Run)
-              </button>
-              <button
-                type="button"
-                onClick={insertIntoDb}
-                disabled={!structuredOutput || inserting}
-                className="px-4 py-2 bg-red-600 text-white rounded hover:bg-red-700 disabled:opacity-50"
-                title="Performs actual Prisma inserts"
-              >
-                {inserting ? "Inserting…" : "Insert Into DB (Live)"}
-              </button>
-              <button
-                type="button"
-                onClick={goLive}
-                disabled={!parsedRows.length || goingLive}
-                className="px-4 py-2 bg-purple-600 text-white rounded hover:bg-purple-700 disabled:opacity-50"
-                title="Analyze, structure, insert, and export in one flow"
->>>>>>> 8258d65b
               >
                 {goingLive ? "Going Live…" : "Go Live"}
               </button>
@@ -1369,14 +645,12 @@
                   Rows ready: {parsedRows.length}
                 </span>
               )}
-<<<<<<< HEAD
               {!emailValidation.ok && (
                 <span className="text-xs text-red-600 self-center">
-                  Email validation failed ({emailValidation.errors.length})
+                  Email validation failed ({emailValidation.errors.length}){" "}
+                  {emailValidation.errors.join(", ")}
                 </span>
               )}
-=======
->>>>>>> 8258d65b
             </div>
             {(goingLive || goLiveLog.length > 0) && (
               <div className="mt-3 border rounded p-3 bg-white/60">
