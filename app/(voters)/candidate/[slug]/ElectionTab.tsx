--- conflicted
+++ resolved
@@ -84,13 +84,8 @@
                 : `list-disc text-sm ml-6 ${color}`;
             return (
               <ListTag key={block.id} className={listClass}>
-<<<<<<< HEAD
                 {(block.items ?? []).map((item, idx) => (
                   <li key={idx}>{item}</li>
-=======
-                {block.items.map((item, idx) => (
-                  <li key={idx}>{item.replace(/\u00A0/g, " ")}</li>
->>>>>>> 415951ea
                 ))}
               </ListTag>
             );
