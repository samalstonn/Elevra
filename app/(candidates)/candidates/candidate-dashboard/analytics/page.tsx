"use client";

import React from "react";
import { BasicAnalyticsDisplay } from "./BasicAnalyticsDisplay";
import { usePageTitle } from "@/lib/usePageTitle";

export default function AnalyticsPage() {
  usePageTitle("Candidate Dashboard – Analytics");
<<<<<<< HEAD
  // TODO: Replace with actual subscription check from Clerk user metadata
=======
  const isPremiumUser = false; // Placeholder
>>>>>>> 473370a7

  return (
    <div className="space-y-6">
      <h1 className="text-3xl font-bold text-gray-800">Campaign Analytics</h1>
<<<<<<< HEAD
      <BasicAnalyticsDisplay />
=======

      {/* Conditionally render basic or advanced analytics based on subscription */}
      {isPremiumUser ? (
        // <AdvancedAnalyticsDisplay /> // Placeholder for premium view
        <BasicAnalyticsDisplay /> // Show basic for now even if premium
      ) : (
        <>
          <BasicAnalyticsDisplay />
        </>
      )}
>>>>>>> 473370a7
    </div>
  );
}<|MERGE_RESOLUTION|>--- conflicted
+++ resolved
@@ -6,29 +6,11 @@
 
 export default function AnalyticsPage() {
   usePageTitle("Candidate Dashboard – Analytics");
-<<<<<<< HEAD
-  // TODO: Replace with actual subscription check from Clerk user metadata
-=======
-  const isPremiumUser = false; // Placeholder
->>>>>>> 473370a7
 
   return (
     <div className="space-y-6">
       <h1 className="text-3xl font-bold text-gray-800">Campaign Analytics</h1>
-<<<<<<< HEAD
       <BasicAnalyticsDisplay />
-=======
-
-      {/* Conditionally render basic or advanced analytics based on subscription */}
-      {isPremiumUser ? (
-        // <AdvancedAnalyticsDisplay /> // Placeholder for premium view
-        <BasicAnalyticsDisplay /> // Show basic for now even if premium
-      ) : (
-        <>
-          <BasicAnalyticsDisplay />
-        </>
-      )}
->>>>>>> 473370a7
     </div>
   );
 }