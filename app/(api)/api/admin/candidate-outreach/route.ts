--- conflicted
+++ resolved
@@ -20,6 +20,7 @@
   renderUnsubscribeFooter,
   UNSUBSCRIBE_SCOPE,
 } from "@/lib/email/unsubscribe";
+import { buildClickTrackingUrl } from "@/lib/email/tracking";
 
 export const runtime = "nodejs";
 
@@ -199,13 +200,10 @@
   // Send sequentially to keep it simple and observable
   const sent: { index: number; email: string; id: string | null }[] = [];
   const failures: { index: number; email: string; error: string }[] = [];
-
-<<<<<<< HEAD
   const requestedTemplateType =
     typeof body.templateType === "string"
       ? (body.templateType as string).trim()
       : undefined;
-=======
   // Filter out previously unsubscribed recipients for candidate-outreach
   const emailList = recipients.map((r) => r.email.toLowerCase());
   const unsubscribed = await prisma.emailUnsubscribe.findMany({
@@ -222,8 +220,6 @@
     if (unsubSet.has(r.email.toLowerCase())) suppressed.push(r);
     else deliverable.push(r);
   }
-
->>>>>>> 538026c8
   const selectedType: TemplateKey =
     (requestedTemplateType as TemplateKey) ||
     (body.followup ? "followup" : "initial");
@@ -246,10 +242,16 @@
 
   for (const step of steps) {
     const batchInputs: SendEmailParams[] = [];
-
-<<<<<<< HEAD
-    for (let i = 0; i < recipients.length; i++) {
-      const r = recipients[i];
+    for (let i = 0; i < deliverable.length; i++) {
+      const r = deliverable[i];
+      const candidateUrl = r.candidateLink;
+      const trackedUrl =
+        buildClickTrackingUrl({
+          email: r.email,
+          scope: UNSUBSCRIBE_SCOPE,
+          template: step.template,
+          url: candidateUrl,
+        }) || candidateUrl;
       let rendered: { subject: string; html: string };
       try {
         rendered = await renderEmailTemplate(
@@ -257,9 +259,9 @@
           {
             candidateFirstName: r.firstName || undefined,
             state: r.state || undefined,
-            claimUrl: r.candidateLink,
-            templatesUrl: r.candidateLink,
-            profileUrl: r.candidateLink,
+            claimUrl: trackedUrl,
+            templatesUrl: trackedUrl,
+            profileUrl: trackedUrl,
             municipality: r.municipality || undefined,
             position: r.position || undefined,
             senderName,
@@ -277,27 +279,6 @@
         continue;
       }
       const { subject, html } = rendered;
-=======
-    for (let i = 0; i < deliverable.length; i++) {
-      const r = deliverable[i];
-      const { subject, html } = renderEmailTemplate(
-        step.template,
-        {
-          candidateFirstName: r.firstName || undefined,
-          state: r.state || undefined,
-          claimUrl: r.candidateLink,
-          templatesUrl: r.candidateLink,
-          profileUrl: r.candidateLink,
-          municipality: r.municipality || undefined,
-          position: r.position || undefined,
-          senderName,
-          senderTitle,
-          senderLinkedInUrl,
-          senderLinkedInLabel,
-        },
-        { baseForFollowup: body.baseTemplate || "initial" }
-      );
->>>>>>> 538026c8
       const subjectToUse = (
         body.subject ||
         subject ||
