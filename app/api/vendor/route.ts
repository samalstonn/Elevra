--- conflicted
+++ resolved
@@ -155,16 +155,13 @@
         state: requestData.state,
         photoUrl: requestData.photoUrl || null, // Save photoUrl if provided
         clerkUserId: userId,
-<<<<<<< HEAD
         status: SubmissionStatus.PENDING, // Explicitly set default status
         subscription: VendorTier.FREE, // Explicitly set default tier
         verified: false, // Explicitly set default verification
-=======
         slug: requestData.name.replace(/\s+/g, "-").toLowerCase(),
         // Default values will be set by Prisma schema
         // status: SubmissionStatus.PENDING
         // subscription: VendorTier.FREE
->>>>>>> 07acdfec
       },
     });
     console.info("New vendor created with id:", newVendor.id);
