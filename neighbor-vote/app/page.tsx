--- conflicted
+++ resolved
@@ -1,19 +1,17 @@
 "use client";
 
-<<<<<<< HEAD
-import SearchBar from './components/SearchBar';
-import FeatureCards from './components/FeatureCards';
-import TrendingProjects from './components/TrendingProjects';
-=======
 import React, { useState, useEffect } from "react";
 import ZipCodeInput from "../components/ZipCodeInput";
 import ResultsSection from "../components/ResultsSection";
->>>>>>> b5baf4ba
 
-export default function HomePage() {
+// simulated
+const data_test = [
+  { position: "President", candidate_number: "3" },
+  { position: "Vice President", candidate_number: "5" },
+  { position: "Board of Education", candidate_number: "1" },
+  { position: "Mayor", candidate_number: "1" },
+];
 
-<<<<<<< HEAD
-=======
 type election_data = {
   position: string;
   candidate_number:string;
@@ -49,28 +47,19 @@
       fetchElections();
     }
   }, [zipCode]);
->>>>>>> b5baf4ba
 
   return (
-    <div className="min-h-screen flex flex-col items-center px-6 mx-auto">
-
-      {/* Hero Section */}
-      <main className="flex flex-col items-center text-center py-32 space-y-6">
-        <h1 className="text-6xl font-extrabold tracking-tight text-gray-900 w-full">Engage with your community. <br /> Seamlessly contribute.</h1>
-
-        {/* Input Section */}
-        <div className="flex items-center w-[600px] h-[60px] py-16">
-        <SearchBar onSearch={(zipCode: string) => console.log(zipCode)} />
-        </div>
-        <div className="flex items-center w-[65%] ">
-        <TrendingProjects />
-        </div>
-      
-        <div className="flex items-center w-[65%] ">
-        <FeatureCards />
-        </div>
-
-      </main>
-    </div>
+    <main className="flex flex-col items-center w-full max-w-4xl mt-6">
+      <ZipCodeInput onSearch={handleSearch} />
+      {zipCode && (
+        <>
+          {loading ? (
+            <p>Loading elections...</p>
+          ) : (
+            <ResultsSection zipCode={zipCode} elections={elections} />
+          )}
+        </>
+      )}
+    </main>
   );
 }